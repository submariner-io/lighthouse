package lighthouse

import (
	"context"
	"errors"
	"fmt"
	"net"
	"strings"

	"github.com/coredns/coredns/plugin"
	"github.com/coredns/coredns/request"
	"github.com/miekg/dns"
)

// ServeDNS implements the plugin.Handler interface.
func (lh *Lighthouse) ServeDNS(ctx context.Context, w dns.ResponseWriter, r *dns.Msg) (int, error) {
	state := request.Request{W: w, Req: r}
	qname := state.QName()

	log.Debugf("Request received for %q", qname)

	// qname: mysvc.default.svc.example.org.
	// zone:  example.org.
	// Matches will return zone in all lower cases
	zone := plugin.Zones(lh.Zones).Matches(qname)
	if zone == "" {
		log.Debugf("Request does not match configured zones %v", lh.Zones)
		return lh.nextOrFailure(state.Name(), ctx, w, r, dns.RcodeNotZone, "No matching zone found")
	}

	if state.QType() != dns.TypeA && state.QType() != dns.TypeAAAA {
		msg := fmt.Sprintf("Query of type %d is not supported", state.QType())
		log.Debugf(msg)

		return lh.nextOrFailure(state.Name(), ctx, w, r, dns.RcodeNotImplemented, msg)
	}

	zone = qname[len(qname)-len(zone):] // maintain case of original query
	state.Zone = zone

	pReq, pErr := parseRequest(state)
	if pErr != nil || pReq.podOrSvc != Svc {
		// We only support svc type queries i.e. *.svc.*
		log.Debugf("Request type %q is not a 'svc' type query - err was %v", pReq.podOrSvc, pErr)
		return lh.nextOrFailure(state.Name(), ctx, w, r, dns.RcodeNameError, "Only services supported")
	}

	query := strings.Split(qname, ".")
	svcName := query[0]
	namespace := query[1]

<<<<<<< HEAD
	serviceIp, found := lh.selectServiceIp(namespace, svcName)
=======
	var serviceIp string

	clusterInfo, found := lh.serviceImports.GetClusterInfo(namespace, svcName)

>>>>>>> 5b4789ff
	if !found {
		// We couldn't find record for this service name
		log.Debugf("No record found for service %q", qname)
		return lh.nextOrFailure(state.Name(), ctx, w, r, dns.RcodeNameError, "IP not found")
	}

<<<<<<< HEAD
=======
	for k, v := range clusterInfo {
		if lh.clusterStatus.IsConnected(k) {
			serviceIp = v
			break
		}
	}
>>>>>>> 5b4789ff

	if serviceIp == "" {
		log.Debugf("Couldn't find a connected cluster for %q", qname)
		return lh.nextOrFailure(state.Name(), ctx, w, r, dns.RcodeServerFailure, "No connection to service clusters")
	}

	if state.QType() == dns.TypeAAAA {
		log.Debugf("Returning empty response for TypeAAAA query")
		return lh.emptyIpv6Response(state)
	}

	rr := new(dns.A)
	rr.Hdr = dns.RR_Header{Name: state.QName(), Rrtype: dns.TypeA, Class: state.QClass()}
	rr.A = net.ParseIP(serviceIp).To4()

	a := new(dns.Msg)
	a.SetReply(r)
	a.Authoritative = true
	a.Answer = []dns.RR{rr}

	log.Debugf("Responding to query with '%s'", a.Answer)
	wErr := w.WriteMsg(a)
	if wErr != nil {
		// Error writing reply msg
		log.Errorf("Failed to write message %#v: %v", a, wErr)
		return dns.RcodeServerFailure, lh.error("failed to write response")
	}

	return dns.RcodeSuccess, nil
}

func (lh *Lighthouse) selectServiceIp(namespace, name string) (string, bool) {
	queue, found := lh.serviceImports.GetQueue(namespace, name)
	if !found {
		return "", false
	}

	queueLength := len(queue)
	for i := 0; i < queueLength; i++ {
		counter, _ := lh.serviceImports.GetAndIncRRCounter(namespace, name)
		clusterInfo := queue[counter%uint64(queueLength)]
		if lh.clusterStatus.IsConnected(clusterInfo.Name) {
			return clusterInfo.Ip, true
		}
	}

	return "", true
}

func (lh *Lighthouse) emptyIpv6Response(state request.Request) (int, error) {
	rr := new(dns.AAAA)
	rr.Hdr = dns.RR_Header{Name: state.QName(), Rrtype: dns.TypeAAAA, Class: state.QClass()}
	rr.AAAA = net.IPv6unspecified

	a := new(dns.Msg)
	a.SetReply(state.Req)
	a.Authoritative = true

	wErr := state.W.WriteMsg(a)
	if wErr != nil {
		// Error writing reply msg
		log.Errorf("Failed to write message %#v: %v", a, wErr)
		return dns.RcodeServerFailure, lh.error("failed to write response")
	}

	return dns.RcodeSuccess, nil
}

// Name implements the Handler interface.
func (lh *Lighthouse) Name() string {
	return "lighthouse"
}

func (lh *Lighthouse) error(str string) error {
	return plugin.Error(lh.Name(), errors.New(str))
}

func (lh *Lighthouse) nextOrFailure(name string, ctx context.Context, w dns.ResponseWriter, r *dns.Msg, code int, err string) (int, error) {
	if lh.Fall.Through(name) {
		return plugin.NextOrFailure(lh.Name(), lh.Next, ctx, w, r)
	} else {
		return code, lh.error(err)
	}
}<|MERGE_RESOLUTION|>--- conflicted
+++ resolved
@@ -49,29 +49,13 @@
 	svcName := query[0]
 	namespace := query[1]
 
-<<<<<<< HEAD
 	serviceIp, found := lh.selectServiceIp(namespace, svcName)
-=======
-	var serviceIp string
-
-	clusterInfo, found := lh.serviceImports.GetClusterInfo(namespace, svcName)
-
->>>>>>> 5b4789ff
 	if !found {
 		// We couldn't find record for this service name
 		log.Debugf("No record found for service %q", qname)
 		return lh.nextOrFailure(state.Name(), ctx, w, r, dns.RcodeNameError, "IP not found")
 	}
 
-<<<<<<< HEAD
-=======
-	for k, v := range clusterInfo {
-		if lh.clusterStatus.IsConnected(k) {
-			serviceIp = v
-			break
-		}
-	}
->>>>>>> 5b4789ff
 
 	if serviceIp == "" {
 		log.Debugf("Couldn't find a connected cluster for %q", qname)
