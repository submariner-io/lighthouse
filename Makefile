--- conflicted
+++ resolved
@@ -20,13 +20,9 @@
 override DEPLOY_ARGS += --deploytool_broker_args '--service-discovery'
 endif
 
-<<<<<<< HEAD
 # Targets to make
 
-build:
-=======
 build: vendor/modules.txt
->>>>>>> dbba1485
 	./scripts/build-agent $(BUILD_ARGS)
 	./scripts/build-coredns $(coredns) $(BUILD_ARGS)
 
